--- conflicted
+++ resolved
@@ -146,11 +146,7 @@
             )
             return []
         except Exception as e:
-<<<<<<< HEAD
-            self.logger.error(f"Got unexpected error while processing {[ent_.entry_id for ent_ in pd_entries]}: {e}")
-=======
             self.logger.error(f"Got unexpected error while processing {[ent_.entry_id for ent_ in entries]}: {e}")
->>>>>>> 13d21b1e
             return []
 
         return [d.dict() for d in docs]
