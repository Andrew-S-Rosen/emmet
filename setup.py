--- conflicted
+++ resolved
@@ -22,11 +22,7 @@
         # TODO: finalize requirements
         install_requires=[
             'FireWorks>=1.4.0', 'pymatgen>=4.7.1', 'pymatgen-db>=0.5.1',
-<<<<<<< HEAD
-            'maggma', 'monty>=0.9.5', 'six', 'atomate',
-=======
-            'maggma', 'monty>=0.9.5', 'six', 'pydash',
->>>>>>> f82a30ff
+            'maggma', 'monty>=0.9.5', 'six', 'pydash', 'atomate',
         ],
         classifiers=["Programming Language :: Python :: 3",
                      "Programming Language :: Python :: 3.6",
