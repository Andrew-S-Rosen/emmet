--- conflicted
+++ resolved
@@ -20,11 +20,8 @@
         task_types,
         input_sets=None,
         kpts_tolerance=0.9,
-<<<<<<< HEAD
         kspacing_tolerance=0.22,  # TODO - this value should be much lower. Set high for now due to bandgap parsing bug.
-=======
         max_gradient=100,
->>>>>>> e7dfb7df
         LDAU_fields=["LDAUU", "LDAUJ", "LDAUL"],
         **kwargs,
     ):
@@ -70,20 +67,12 @@
         super().__init__(
             source=tasks,
             target=task_types,
-<<<<<<< HEAD
             projection=["orig_inputs",
                         "output.structure",
                         "output.bandgap",
                         "input.hubbards"
+                        "calcs_reversed.output.ionic_steps.electronic_steps.e_fr_energy",
                         ],
-=======
-            projection=[
-                "orig_inputs",
-                "output.structure",
-                "input.hubbards",
-                "calcs_reversed.output.ionic_steps.electronic_steps.e_fr_energy",
-            ],
->>>>>>> e7dfb7df
             **kwargs,
         )
 
@@ -96,23 +85,15 @@
         """
         tt = task_type(item["orig_inputs"])
         iv = is_valid(
-<<<<<<< HEAD
-            item["output"]["structure"],
-            item["output"]["bandgap"],
-            item["orig_inputs"],
-            self._input_sets,
-            self.kpts_tolerance,
-            self.kspacing_tolerance,
-            item.get("input",{}).get("hubbards",{})
-=======
             structure=item["output"]["structure"],
+            bandgap=item["output"]["bandgap"],
             inputs=item["orig_inputs"],
             input_sets=self._input_sets,
             kpts_tolerance=self.kpts_tolerance,
+            kspacing_tolerance=self.kspacing_tolerance,
             calcs=item["calcs_reversed"],
             max_gradient=self.max_gradient,
             hubbards=item.get("input", {}).get("hubbards", {}),
->>>>>>> e7dfb7df
         )
 
         d = {"task_type": tt, **iv}
@@ -198,19 +179,11 @@
 
 def is_valid(
     structure,
-<<<<<<< HEAD
-    bandgap,
-    inputs,
-    input_sets,
-    kpts_tolerance=0.9,
-    kspacing_tolerance=0.22,  # TODO - this value should be much lower. Set high for now due to bandgap parsing bug.
-=======
     inputs,
     input_sets,
     calcs,
     max_gradient=100,
     kpts_tolerance=0.9,
->>>>>>> e7dfb7df
     hubbards={},
 ):
     """
@@ -298,7 +271,6 @@
                     ]
                 )
 
-<<<<<<< HEAD
         # check smearing settings
         ismear = inputs["incar"].get("ISMEAR", 1)
 
@@ -306,13 +278,12 @@
         # if ismear > 0 and bandgap > 0:
         #     d["is_valid"] = False
         #     d["_warnings"].append("Inappropriate smearing settings")
-=======
+
         # Checking task convergence
         if calc_max_gradient(calcs[0]) > max_gradient:
             d["_warnings"].append(
                 f"Max gradient in electronic energy exceeded {max_gradient} at {calc_max_gradient(calcs[0])}"
             )
->>>>>>> e7dfb7df
 
     if len(d["_warnings"]) == 0:
         del d["_warnings"]
