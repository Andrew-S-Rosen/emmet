--- conflicted
+++ resolved
@@ -362,11 +362,7 @@
       "GGA Static Dielectric": 2,
       "GGA+U Static Dielectric": 6
     },
-<<<<<<< HEAD
-    "tasks_key": "calcs_reversed.output.force_constants"
-=======
     "tasks_key": "calcs_reversed.0.output.force_constants"
->>>>>>> 1aa0e579
   },
   {
     "materials_key": "internal_strain_tensor",
@@ -374,11 +370,7 @@
       "GGA Static Dielectric": 2,
       "GGA+U Static Dielectric": 6
     },
-<<<<<<< HEAD
-    "tasks_key": "calcs_reversed.output.outcar.internal_strain_tensor"
-=======
     "tasks_key": "calcs_reversed.0.output.outcar.internal_strain_tensor"
->>>>>>> 1aa0e579
   },
   {
     "materials_key": "_sbxn",
