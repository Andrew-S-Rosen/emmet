from datetime import datetime
import os
import string
import traceback
import copy
import nltk
import numpy as np
from ast import literal_eval

from monty.json import jsanitize

from maggma.builder import Builder
from maggma.validator import JSONSchemaValidator, msonable_schema
from pydash.objects import get, set_, has

from emmet.materials.snls import mp_default_snl_fields
from emmet.common.utils import scrub_class_and_module

# Import for crazy things this builder needs
from pymatgen.io.cif import CifWriter
from pymatgen.symmetry.analyzer import SpacegroupAnalyzer
from pymatgen import Structure
from pymatgen.analysis.structure_analyzer import oxide_type
from pymatgen.analysis.structure_analyzer import RelaxationAnalyzer
from pymatgen.analysis.diffraction.core import DiffractionPattern
from pymatgen.analysis.magnetism import CollinearMagneticStructureAnalyzer
from pymatgen.util.provenance import StructureNL

__author__ = "Shyam Dwaraknath <shyamd@lbl.gov>"

module_dir = os.path.join(os.path.dirname(os.path.abspath(__file__)))

mp_conversion_dict = {
    "anonymous_formula": "formula_anonymous",
    "band_gap.search_gap.band_gap": "bandstructure.band_gap",
    "band_gap.search_gap.is_direct": "bandstructure.is_gap_direct",
    "chemsys": "chemsys",
    "delta_volume": "analysis.delta_volume",
    "density": "density",
    "efermi": "bandstructure.efermi",
    "elements": "elements",
    "final_energy": "thermo.energy",
    "final_energy_per_atom": "thermo.energy_per_atom",
    "hubbards": "calc_settings.hubbards",
    "initial_structure": "initial_structure",
    "input.crystal": "initial_structure",
    "input.potcar_spec": "calc_settings.potcar_spec",
    "is_hubbard": "calc_settings.is_hubbard",
    "nelements": "nelements",
    "nsites": "nsites",
    "pretty_formula": "formula_pretty",
    "reduced_cell_formula": "composition_reduced",
    "run_type": "calc_settings.run_type",
    "spacegroup": "spacegroup",
    "structure": "structure",
    "total_magnetization": "magnetism.total_magnetization",
    "unit_cell_formula": "composition",
    "volume": "volume",
    "warnings": "analysis.warnings",
    "task_ids": "task_ids",
    "task_id": "task_id",
    "original_task_id": "task_id",
    "input.incar": "inputs.structure_optimization.incar",
    "input.kpoints": "inputs.structure_optimization.kpoints",
    "encut": "inputs.structure_optimization.incar.ENCUT",
    "formula_anonymous": "formula_anonymous"
}

SANDBOXED_PROPERTIES = {"e_above_hull": "e_above_hull", "decomposes_to": "decomposes_to"}

mag_types = {"NM": "Non-magnetic", "FiM": "Ferri", "AFM": "AFM", "FM": "FM"}

latt_para_interval = [1.50 - 1.96 * 3.14, 1.50 + 1.96 * 3.14]
vol_interval = [4.56 - 1.96 * 7.82, 4.56 + 1.96 * 7.82]


# minimal schema for now
MPBUILDER_SCHEMA = {
    "title": "mp_materials",
    "type": "object",
    "properties":
        {
            "task_id": {"type": "string"},
            "e_above_hull": {"type": "number", "minimum": 0},
            "structure": msonable_schema(Structure)
        },
    "required": ["task_id", "e_above_hull", "structure"]
}


class MPBuilder(Builder):
    def __init__(self,
                 materials,
                 mp_materials,
                 thermo=None,
                 electronic_structure=None,
                 snls=None,
                 xrd=None,
                 elastic=None,
                 dielectric=None,
                 dois=None,
                 magnetism=None,
                 bond_valence=None,
                 propnet=None,
                 query=None,
                 **kwargs):
        """
        Creates a MP Website style materials doc.
        This builder is a bit unweildy as MP will eventually move to a new format
        Written for backwards compatability with previous infrastructure

        Args:
            tasks (Store): Store of task documents
            materials (Store): Store of materials documents
            mp_web (Store): Store of the mp style website docs, This will also make an electronic_structure collection and an es_plot gridfs
        """
        self.materials = materials
        self.mp_materials = mp_materials
        self.electronic_structure = electronic_structure
        self.snls = snls
        self.thermo = thermo
        self.query = query if query else {}
        self.xrd = xrd
        self.elastic = elastic
        self.dielectric = dielectric
        self.dois = dois
        self.magnetism = magnetism
        self.bond_valence = bond_valence
        self.propnet = propnet

        self.mp_materials.validator = JSONSchemaValidator(MPBUILDER_SCHEMA)

        sources = list(
            filter(None, [materials, thermo, electronic_structure, snls,
                          elastic, dielectric, xrd, dois, magnetism,
                          bond_valence, propnet]))

        super().__init__(sources=sources, targets=[mp_materials], **kwargs)

    def get_items(self):
        """
        Gets all materials that need a new MP Style materials document

        Returns:
            generator of materials to calculate xrd
        """

        self.logger.info("MP Website Builder Started")

        self.ensure_indicies()

        # Get all new materials
        q = dict(self.query)
        new_mats = set(self.materials.distinct(self.materials.key)) - set(
            self.mp_materials.distinct(self.mp_materials.key, q))

        self.logger.info("Found {} new materials for the website".format(len(new_mats)))

        # All relevant materials that have been updated since MP Website Materials
        # were last calculated
        q = dict(self.query)
        q.update(self.materials.lu_filter(self.mp_materials))
        mats = set(self.materials.distinct(self.materials.key, q))

        self.logger.info("Found {} updated materials for the website".format(len(mats)))

        mats = mats | new_mats
        self.logger.info("Processing {} total materials".format(len(mats)))
        self.total = len(mats)

        for m in mats:

            doc = {"material": self.materials.query_one(criteria={self.materials.key: m})}

            if self.electronic_structure:
                doc["electronic_structure"] = self.electronic_structure.query_one(criteria={
                    self.electronic_structure.key: m,
                    "band_gap": {
                        "$exists": 1
                    }
                })

            if self.elastic:
                doc["elastic"] = self.elastic.query_one(criteria={self.elastic.key: m})

            if self.dielectric:
                doc["dielectric"] = self.dielectric.query_one(criteria={self.dielectric.key: m})

            if self.thermo:
                doc["thermo"] = self.thermo.query_one(criteria={self.thermo.key: m})

            if self.snls:
                doc["snl"] = self.snls.query_one(criteria={self.snls.key: m})

            if self.xrd:
                doc["xrd"] = self.xrd.query_one(criteria={self.xrd.key: m})

            if self.dois:
                doc["dois"] = self.dois.query_one(criteria={self.dois.key: m})

            if self.magnetism:
                doc['magnetism'] = self.magnetism.query_one(criteria={self.magnetism.key: m})

            if self.bond_valence:
                doc['bond_valence'] = self.bond_valence.query_one(
                    criteria={self.bond_valence.key: m})

            if self.propnet:
                doc['propnet'] = self.propnet.query_one(
                    criteria={self.propnet.key: m})

            yield doc

    def process_item(self, item):

        new_style_mat = item["material"]

        mat = old_style_mat(new_style_mat)
        add_es(mat, new_style_mat)

        if item.get("xrd", None):
            xrd = item["xrd"]
            add_xrd(mat, xrd)

        if item.get("dielectric", None):
            dielectric = item["dielectric"]
            add_dielectric(mat, dielectric)

        if item.get("elastic", None):
            elastic = item["elastic"]
            add_elastic(mat, elastic)

        if item.get("thermo", None):
            thermo = item["thermo"]
            add_thermo(mat, thermo)

        if item.get("dois", None):
            doi = item["dois"]
            add_dois(mat, doi)

        if item.get("bond_valence", None):
            bond_valence = item["bond_valence"]
            add_bond_valence(mat, bond_valence)

        if item.get("propnet", None):
            propnet = item["propnet"]
            add_propnet(mat, propnet)

        snl = item.get("snl", {})
        add_snl(mat, snl)
        add_magnetism(mat, item.get("magnetism", None))
        sandbox_props(mat)
        has_fields(mat)
        return jsanitize(mat)

    def update_targets(self, items):
        """
        Inserts the new task_types into the task_types collection

        Args:
            items ([[dict]]): a list of list of thermo dictionaries to update
        """
        items = list(filter(None, items))

        if len(items) > 0:
            self.logger.info("Updating {} mp materials docs".format(len(items)))
            self.mp_materials.update(docs=items, ordered=False)
        else:
            self.logger.info("No items to update")

    def ensure_indicies(self):
        """
        Ensures indexes on the tasks and materials collections
        :return:
        """

        # Search index for materials
        self.materials.ensure_index(self.materials.key, unique=True)
        self.materials.ensure_index("task_ids")


#
#
#
#
# THIS SECTION DEFINES EXTRA FUNCTIONS THAT MODIFY THE MAT DOC PER MP DOC STRUCTURE
#
#


def old_style_mat(new_style_mat):
    """
    Creates the base document for the old MP mapidoc style from the new document structure
    """

    mat = {}
    for mp, new_key in mp_conversion_dict.items():
        if has(new_style_mat, new_key):
            set_(mat, mp, get(new_style_mat, new_key))

    mat["is_ordered"] = True
    mat["is_compatible"] = True

    struc = Structure.from_dict(mat["structure"])
    mat["oxide_type"] = oxide_type(struc)
    mat["reduced_cell_formula"] = struc.composition.reduced_composition.as_dict()
    mat["unit_cell_formula"] = struc.composition.as_dict()
    mat["full_formula"] = "".join(struc.formula.split())
    vals = sorted(mat["reduced_cell_formula"].values())
    mat["anonymous_formula"] = {string.ascii_uppercase[i]: float(vals[i]) for i in range(len(vals))}
    mat["initial_structure"] = new_style_mat.get("initial_structure", None)
    mat["nsites"] = struc.get_primitive_structure().num_sites


    set_(mat, "pseudo_potential.functional", "PBE")

    set_(mat, "pseudo_potential.labels",
         [p["titel"].split()[1] for p in get(new_style_mat, "calc_settings.potcar_spec")])
    mat["ntask_ids"] = len(get(new_style_mat, "task_ids"))
    set_(mat, "pseudo_potential.pot_type", "paw")
    add_blessed_tasks(mat, new_style_mat)
    add_cifs(mat)
    check_relaxation(mat, new_style_mat)

    return mat


def add_es(mat, new_style_mat):

    bs_origin = None
    dos_origin = None
    try:
        bs_origin = next((origin for origin in new_style_mat.get("origins", []) if "Line" in origin["task_type"]), None)
        dos_origin = next((origin for origin in new_style_mat.get("origins", []) if "Uniform" in origin["task_type"]),
                          None)

        if bs_origin:
            u_type = "GGA+U" if "+U" in bs_origin["task_type"] else "GGA"
            set_(mat, "band_structure.{}.task_id".format(u_type), bs_origin["task_id"])

        if dos_origin:
            u_type = "GGA+U" if "+U" in dos_origin["task_type"] else "GGA"
            set_(mat, "dos.{}.task_id".format(u_type), dos_origin["task_id"])

    except Exception as e:
        print("Error in adding electronic structure: {}".format(e))

    mat["has_bandstructure"] = bool(bs_origin) and bool(dos_origin)


def add_blessed_tasks(mat, new_style_mat):
    blessed_tasks = {}
    for doc in new_style_mat["origins"]:
        blessed_tasks[doc["task_type"]] = doc["task_id"]

    mat["blessed_tasks"] = blessed_tasks


def add_elastic(mat, elastic):
    es_aliases = {
        "G_Reuss": "g_reuss",
        "G_VRH": "g_vrh",
        "G_Voigt": "g_voigt",
        "G_Voigt_Reuss_Hill": "g_vrh",
        "K_Reuss": "k_reuss",
        "K_VRH": "k_vrh",
        "K_Voigt": "k_voigt",
        "K_Voigt_Reuss_Hill": "k_vrh",
        #        "calculations": "calculations",    <--- TODO: Add to elastic builder?
        "elastic_anisotropy": "universal_anisotropy",
        "elastic_tensor": "elastic_tensor",
        "homogeneous_poisson": "homogeneous_poisson",
        "poisson_ratio": "homogeneous_poisson",
        "universal_anisotropy": "universal_anisotropy",
        "elastic_tensor_original": "elastic_tensor_original",
        "compliance_tensor": "compliance_tensor",
        "third_order": "third_order"
    }

    mat["elasticity"] = {k: elastic["elasticity"].get(v, None)
                         for k, v in es_aliases.items()}
    if has(elastic, "elasticity.structure.sites"):
        mat["elasticity"]["nsites"] = len(get(elastic, "elasticity.structure.sites"))
    else:
        mat["elasticity"]["nsites"] = len(get(mat, "structure.sites"))


def add_cifs(doc):
    symprec = 0.1
    struc = Structure.from_dict(doc["structure"])
    sym_finder = SpacegroupAnalyzer(struc, symprec=symprec)
    doc["cif"] = str(CifWriter(struc))
    doc["cifs"] = {}
    if sym_finder.get_hall():
        primitive = sym_finder.get_primitive_standard_structure()
        conventional = sym_finder.get_conventional_standard_structure()
        refined = sym_finder.get_refined_structure()
        doc["cifs"]["primitive"] = str(CifWriter(primitive))
        doc["cifs"]["refined"] = str(CifWriter(refined, symprec=symprec))
        doc["cifs"]["conventional_standard"] = str(CifWriter(conventional))
        doc["cifs"]["computed"] = str(CifWriter(struc))
        doc["spacegroup"]["symbol"] = sym_finder.get_space_group_symbol()
        doc["spacegroup"]["number"] = sym_finder.get_space_group_number()
        doc["spacegroup"]["point_group"] = sym_finder.get_point_group_symbol()
        doc["spacegroup"]["crystal_system"] = sym_finder.get_crystal_system()
        doc["spacegroup"]["hall"] = sym_finder.get_hall()
    else:
        doc["cifs"]["primitive"] = None
        doc["cifs"]["refined"] = None
        doc["cifs"]["conventional_standard"] = None


def add_xrd(mat, xrd):
    mat["xrd"] = {}
    for el, doc in xrd["xrd"].items():
        el_doc = {}
        el_doc["meta"] = ["amplitude", "hkl", "two_theta", "d_spacing"]
        el_doc["created_at"] = datetime.now().isoformat()
        el_doc["wavelength"] = doc["wavelength"]

        xrd_pattern = DiffractionPattern.from_dict(doc["pattern"])
        el_doc["pattern"] = [[
            float(intensity), [int(x) for x in literal_eval(list(hkls.keys())[0])], two_theta,
            float(d_hkl)
        ] for two_theta, intensity, hkls, d_hkl in zip(xrd_pattern.x, xrd_pattern.y, xrd_pattern.hkls,
                                                       xrd_pattern.d_hkls)]

        mat["xrd"][el] = el_doc


def add_thermo(mat, thermo):
    if has(thermo, "thermo.e_above_hull"):
        set_(mat, "e_above_hull", get(thermo, "thermo.e_above_hull"))

    if has(thermo, "thermo.formation_energy_per_atom"):
        set_(mat, "formation_energy_per_atom", get(thermo, "thermo.formation_energy_per_atom"))

    if has(thermo, "thermo.decomposes_to"):
        set_(mat, "decomposes_to", get(thermo, "thermo.decomposes_to"))


def sandbox_props(mat):
    mat["sbxn"] = mat.get("sbxn", ["core", "jcesr", "vw", "shyamd", "kitchaev"])
    mat["sbxd"] = []

    for sbx in mat["sbxn"]:
        sbx_d = {k: get(mat, v) for k, v in SANDBOXED_PROPERTIES.items() if has(mat, k)}
        sbx_d["id"] = sbx
        mat["sbxd"].append(sbx_d)


<<<<<<< HEAD
def add_magnetism(mat, magnetism=None):

    mag_types = {"NM": "Non-magnetic", "FiM": "Ferri", "AFM": "AFM", "FM": "FM"}

=======
def add_magnetism(mat):
>>>>>>> 1d4a9921
    struc = Structure.from_dict(mat["structure"])
    msa = CollinearMagneticStructureAnalyzer(struc)
    mat["magnetic_type"] = mag_types[msa.ordering.value]

    # TODO: will deprecate the above from dedicated magnetism builder
    if magnetism:
        mat["magnetism"] = magnetism["magnetism"]


def add_bond_valence(mat, bond_valence):
    exclude_list = ['task_id', 'pymatgen_version', 'successful']
    if bond_valence.get('successful', False):
        for e in exclude_list:
            if e in bond_valence:
                del bond_valence[e]
        mat["bond_valence"] = bond_valence


def add_snl(mat, snl=None):
    mat["snl"] = copy.deepcopy(mat["structure"])
    if snl:
        mat["snl"].update(snl["snl"])
    else:
        mat["snl"] = StructureNL(Structure.from_dict(mat["structure"]), []).as_dict()
        mat["snl"]["about"].update(mp_default_snl_fields)

    mat["snl_final"] = mat["snl"]
    mat["icsd_ids"] = [int(i) for i in get(mat["snl"], "about._db_ids.icsd_ids", [])]
    mat["pf_ids"] = get(mat["snl"], "about._db_ids.pf_ids", [])

    # Extract tags from remarks by looking for just nounds and adjectives
    mat["exp"] = {"tags": []}
    for remark in mat["snl"]["about"].get("_tags", []):
        tokens = set(tok[1] for tok in nltk.pos_tag(nltk.word_tokenize(remark), tagset='universal'))
        if len(tokens.intersection({"ADV", "ADP", "VERB"})) == 0:
            mat["exp"]["tags"].append(remark)


def add_propnet(mat, propnet):
    exclude_list = ['compliance_tensor_voigt', 'task_id', '_id',
                    'pretty_formula', 'inputs', 'last_updated']
    for e in exclude_list:
        if e in propnet:
            del propnet[e]
    mat["propnet"] = scrub_class_and_module(propnet)


def check_relaxation(mat, new_style_mat):
    final_structure = Structure.from_dict(mat["structure"])

    warnings = []
    # Check relaxation for just the initial structure to optimized structure
    init_struc = new_style_mat["initial_structure"]

    orig_crystal = Structure.from_dict(init_struc)

    try:
        analyzer = RelaxationAnalyzer(orig_crystal, final_structure)
        latt_para_percentage_changes = analyzer.get_percentage_lattice_parameter_changes()
        for l in ["a", "b", "c"]:
            change = latt_para_percentage_changes[l] * 100
            if change < latt_para_interval[0] or change > latt_para_interval[1]:
                warnings.append("Large change in a lattice parameter during relaxation.")
        change = analyzer.get_percentage_volume_change() * 100
        if change < vol_interval[0] or change > vol_interval[1]:
            warnings.append("Large change in volume during relaxation.")
    except Exception as ex:
        # print icsd_crystal.formula
        # print final_structure.formula
        print("Relaxation analyzer failed for Material:{} due to {}".format(mat["task_id"], traceback.print_exc()))

    mat["warnings"] = list(set(warnings))


def add_dielectric(mat, dielectric):

    if "dielectric" in dielectric:
        d = dielectric["dielectric"]

        mat["diel"] = {
            "e_electronic": d["static"],
            "e_total": d["total"],
            "n": np.sqrt(d["e_static"]),
            "poly_electronic": d["e_static"],
            "poly_total": d["e_static"]
        }

    if "piezo" in dielectric:
        d = dielectric["piezo"]

        mat["piezo"] = {"eij_max": d["e_ij_max"], "piezoelectric_tensor": d["total"], "v_max": d["max_direction"]}


def has_fields(mat):
    mat["has"] = [prop for prop in ["elasticity", "piezo", "diel"] if prop in mat]
    if "band_structure" in mat:
        mat["has"].append("bandstructure")


def add_dois(mat, doi):
    if "doi" in doi:
        mat["doi"] = doi["doi"]
    if "bibtex" in doi:
        mat["doi_bibtex"] = doi["bibtex"]<|MERGE_RESOLUTION|>--- conflicted
+++ resolved
@@ -449,14 +449,11 @@
         mat["sbxd"].append(sbx_d)
 
 
-<<<<<<< HEAD
 def add_magnetism(mat, magnetism=None):
 
+    # for historical consistency
     mag_types = {"NM": "Non-magnetic", "FiM": "Ferri", "AFM": "AFM", "FM": "FM"}
 
-=======
-def add_magnetism(mat):
->>>>>>> 1d4a9921
     struc = Structure.from_dict(mat["structure"])
     msa = CollinearMagneticStructureAnalyzer(struc)
     mat["magnetic_type"] = mag_types[msa.ordering.value]
